--- conflicted
+++ resolved
@@ -148,13 +148,8 @@
         df.loc[:, "y"] -= y_cm
         df.loc[:, "z"] -= z_cm
 
-<<<<<<< HEAD
-    # Compute the velocity of the center of mass of
-    # the galaxy within the cosmological box
-=======
     # Compute the velocity of the center of mass
     # of the galaxy within the cosmological box
->>>>>>> 2bb14387
     vx_cm = (
         np.sum(np.multiply(df[cond]["vx"].values, df[cond]["m"].values))
         / m_star_tot
