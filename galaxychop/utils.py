"""Utilities module."""

import numpy as np
import dask
import dask.array as da
import astropy.units as u

G = 4.299e-6 * u.kpc * (u.km / u.s) ** 2 / u.M_sun
G = G.to_value()


def _get_rot_matrix(m, pos, vel, r_corte=None):
    """
    Rotation matrix calculation.

    Calculates the rotation matrix that aligns the TOTAL
    agular momentum of the particles with the z-axis.
    The positions, velocities and masses of the particles are used.
    Optionally, only particles within a cutting radius `(r_corte)` can be used.

    Parameters
    ----------
    m : `np.ndarray`, shape(n,1)
        Masses of particles.
    pos : `np.ndarray`, shape(n,3)
        Positions of particles.
    vel : `np.ndarray`, shape(n,3)
        Velocities of particles.
    r_corte : `float`, optional
        The default is ``None``; if provided, it must be
        positive and the rotation matrix `A` is calculated
        from the particles with radii smaller than
        r_corte.

    Returns
    -------
    A : `np.ndarray`, shape(3,3)
        Rotation matrix.
    """
    jx = m * (pos[:, 1] * vel[:, 2] - pos[:, 2] * vel[:, 1])
    jy = m * (pos[:, 2] * vel[:, 0] - pos[:, 0] * vel[:, 2])
    jz = m * (pos[:, 0] * vel[:, 1] - pos[:, 1] * vel[:, 0])

    r = np.sqrt(pos[:, 0] ** 2 + pos[:, 1] ** 2 + pos[:, 2] ** 2)

    if r_corte is not None:
        mask = np.where(r < r_corte)
    else:
        mask = (np.repeat(True, len(r)),)

    rjx = np.sum(jx[mask])
    rjy = np.sum(jy[mask])
    rjz = np.sum(jz[mask])

    rjp = np.sqrt(rjx ** 2 + rjy ** 2)
    rj = np.sqrt(rjx ** 2 + rjy ** 2 + rjz ** 2)

    e1x = rjy / rjp
    e1y = -rjx / rjp
    e1z = 0.0

    e2x = rjx * rjz / (rjp * rj)
    e2y = rjy * rjz / (rjp * rj)
    e2z = -rjp / rj

    e3x = rjx / rj
    e3y = rjy / rj
    e3z = rjz / rj

    A = np.asarray(([e1x, e1y, e1z], [e2x, e2y, e2z], [e3x, e3y, e3z]))

    return A


def aling(m_s, x_s, y_s, z_s, vx_s, vy_s, vz_s,
          x_dm, y_dm, z_dm, vx_dm, vy_dm, vz_dm,
          x_g, y_g, z_g, vx_g, vy_g, vz_g, r_corte):
    """
    Aling the galaxy.

    Rotate the positions, speeds and angular moments of the
    particles so that the total angular moment coincides with the z-axis.
    Optionally, only particles within a cutting radius
    `(r_corte)` can be used to calculate the rotation matrix.

    Parameters
    ----------
    m_s: `np.ndarray(n,1)`
        Star masses. Units M_sun
    x_s, y_s, z_s: `np.ndarray(n,1), np.ndarray(n,1), np.ndarray(n,1)`
        Star positions.
    vx_s, vy_s, vz_s: `np.ndarray(n,1), np.ndarray(n,1), np.ndarray(n,1)`
        Star velocities.
    x_dm, y_dm, z_dm: `np.ndarray(n,1), np.ndarray(n,1), np.ndarray(n,1)`
        Dark matter positions. Units: kpc
    vx_dm, vy_dm, vz_dm: `np.ndarray(n,1), np.ndarray(n,1), np.ndarray(n,1)`
        Dark matter velocities.
        Softening radius of dark matter particles. Units: kpc
    x_g, y_g, z_g: `np.ndarray(n,1), np.ndarray(n,1), np.ndarray(n,1)`
        Gas positions.
    vx_g, vy_g, vz_g: `np.ndarray(n,1), np.ndarray(n,1), np.ndarray(n,1)`
        Gas velocities.
    r_corte : `float`, optional
        The default is ``None``; if provided, it must be
        positive and the rotation matrix `A` is calculated
        from the particles with radii smaller than r_corte.

    Returns
    -------
    x_s, y_s, z_s: `np.ndarray(n,1), np.ndarray(n,1), np.ndarray(n,1)`
        Rotated positions of the star particles.
    vx_s, vy_s, vz_s: `np.ndarray(n,1), np.ndarray(n,1), np.ndarray(n,1)`
        Rotated velocities of the star particles.
    x_dm, y_dm, z_dm: `np.ndarray(n,1), np.ndarray(n,1), np.ndarray(n,1)`
        Rotated positions of the dark matter particles.
    vx_dm, vy_dm, vz_dm: `np.ndarray(n,1), np.ndarray(n,1), np.ndarray(n,1)`
        Rotated velocities of the dark matter particles.
        Softening radius of dark matter particles. Units: kpc
    x_g, y_g, z_g: `np.ndarray(n,1), np.ndarray(n,1), np.ndarray(n,1)`
        Rotated positions of the gas particles.
    vx_g, vy_g, vz_g: `np.ndarray(n,1), np.ndarray(n,1), np.ndarray(n,1)`
        Rotated velocities of the gas particles.
    """
    pos = np.vstack((x_s, y_s, z_s)).T
    vel = np.vstack((vx_s, vy_s, vz_s)).T
<<<<<<< HEAD

    A = _get_rot_matrix(m_s, pos, vel, r_corte)

    pos_rot_s = np.dot(A, pos.T)
    vel_rot_s = np.dot(A, vel.T)

    pos = np.vstack((x_dm, y_dm, z_dm)).T
    vel = np.vstack((vx_dm, vy_dm, vz_dm)).T

    pos_rot_dm = np.dot(A, pos.T)
    vel_rot_dm = np.dot(A, vel.T)

    pos = np.vstack((x_g, y_g, z_g)).T
    vel = np.vstack((vx_g, vy_g, vz_g)).T

    pos_rot_g = np.dot(A, pos.T)
    vel_rot_g = np.dot(A, vel.T)

=======

    A = _get_rot_matrix(m_s, pos, vel, r_corte)

    pos_rot_s = np.dot(A, pos.T)
    vel_rot_s = np.dot(A, vel.T)

    pos = np.vstack((x_dm, y_dm, z_dm)).T
    vel = np.vstack((vx_dm, vy_dm, vz_dm)).T

    pos_rot_dm = np.dot(A, pos.T)
    vel_rot_dm = np.dot(A, vel.T)

    pos = np.vstack((x_g, y_g, z_g)).T
    vel = np.vstack((vx_g, vy_g, vz_g)).T

    pos_rot_g = np.dot(A, pos.T)
    vel_rot_g = np.dot(A, vel.T)

>>>>>>> d99b4afb
    return (
        pos_rot_s.T[:, 0], pos_rot_s.T[:, 1], pos_rot_s.T[:, 2],
        vel_rot_s.T[:, 0], vel_rot_s.T[:, 1], vel_rot_s.T[:, 2],
        pos_rot_dm.T[:, 0], pos_rot_dm.T[:, 1], pos_rot_dm.T[:, 2],
        vel_rot_dm.T[:, 0], vel_rot_dm.T[:, 1], vel_rot_dm.T[:, 2],
        pos_rot_g.T[:, 0], pos_rot_g.T[:, 1], pos_rot_g.T[:, 2],
        vel_rot_g.T[:, 0], vel_rot_g.T[:, 1], vel_rot_g.T[:, 2]
    )


@dask.delayed
def _potential_dask(x, y, z, m, eps):
    """
    Calculate the specific gravitational potential energy of particles.

    Parameters
    ----------
    x, y, z: `np.ndarray`, shape(n,1)
        Positions of particles.
    m:  `np.ndarray`, shape(n,1)
        Masses of particles.
    eps: `float`, optional
        Softening parameter.

    Returns
    -------
    Specific potential energy of particles
    """
    dist = np.sqrt(
        np.square(x - x.reshape(-1, 1))
        + np.square(y - y.reshape(-1, 1))
        + np.square(z - z.reshape(-1, 1))
        + np.square(eps)
    )

    np.fill_diagonal(dist, 0.0)

    flt = dist != 0
    mdist = da.divide(m, dist.astype(np.float32), where=flt)

    return mdist.sum(axis=1) * G


def potential(x, y, z, m, eps=0.0):
    """Compute de potential energy."""
    pot = _potential_dask(x, y, z, m, eps)
    return np.asarray(pot.compute())


def _center(
    x_s,
    y_s,
    z_s,
    x_dm,
    y_dm,
    z_dm,
    x_g,
    y_g,
    z_g,
    m_s,
    m_g,
    m_dm,
    eps_dm=0,
    eps_s=0,
    eps_g=0
):
    """Centers the particles."""
    x = np.hstack((x_s, x_dm, x_g))
    y = np.hstack((y_s, y_dm, y_g))
    z = np.hstack((z_s, z_dm, z_g))
    m = np.hstack((m_s, m_dm, m_g))
    eps = np.max([eps_dm, eps_s, eps_g])

    pot = potential(da.asarray(x, chunks=100),
                    da.asarray(y, chunks=100),
                    da.asarray(z, chunks=100),
                    da.asarray(m, chunks=100),
                    da.asarray(eps))

    pot_dark = pot[len(m_s):len(m_s) + len(m_dm)]

    x_s = x_s - x_dm[pot_dark.argmax()]
    y_s = y_s - y_dm[pot_dark.argmax()]
    z_s = z_s - z_dm[pot_dark.argmax()]

    x_dm = x_dm - x_dm[pot_dark.argmax()]
    y_dm = y_dm - y_dm[pot_dark.argmax()]
    z_dm = z_dm - z_dm[pot_dark.argmax()]

    x_g = x_g - x_dm[pot_dark.argmax()]
    y_g = y_g - y_dm[pot_dark.argmax()]
    z_g = z_g - z_dm[pot_dark.argmax()]

    return x_s, y_s, z_s, x_dm, y_dm, z_dm, x_g, y_g, z_g<|MERGE_RESOLUTION|>--- conflicted
+++ resolved
@@ -123,7 +123,6 @@
     """
     pos = np.vstack((x_s, y_s, z_s)).T
     vel = np.vstack((vx_s, vy_s, vz_s)).T
-<<<<<<< HEAD
 
     A = _get_rot_matrix(m_s, pos, vel, r_corte)
 
@@ -142,26 +141,6 @@
     pos_rot_g = np.dot(A, pos.T)
     vel_rot_g = np.dot(A, vel.T)
 
-=======
-
-    A = _get_rot_matrix(m_s, pos, vel, r_corte)
-
-    pos_rot_s = np.dot(A, pos.T)
-    vel_rot_s = np.dot(A, vel.T)
-
-    pos = np.vstack((x_dm, y_dm, z_dm)).T
-    vel = np.vstack((vx_dm, vy_dm, vz_dm)).T
-
-    pos_rot_dm = np.dot(A, pos.T)
-    vel_rot_dm = np.dot(A, vel.T)
-
-    pos = np.vstack((x_g, y_g, z_g)).T
-    vel = np.vstack((vx_g, vy_g, vz_g)).T
-
-    pos_rot_g = np.dot(A, pos.T)
-    vel_rot_g = np.dot(A, vel.T)
-
->>>>>>> d99b4afb
     return (
         pos_rot_s.T[:, 0], pos_rot_s.T[:, 1], pos_rot_s.T[:, 2],
         vel_rot_s.T[:, 0], vel_rot_s.T[:, 1], vel_rot_s.T[:, 2],
