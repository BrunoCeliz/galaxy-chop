--- conflicted
+++ resolved
@@ -93,18 +93,10 @@
 
     """
     # Bubble_size is related to the softening, and it must be > 0!
-<<<<<<< HEAD
-    if bubble_size < 0:
-        raise ValueError("This method only works for a softening value > 0.")
-    elif bubble_size == 0:
-        bubble_size = 0.5
-
-=======
     if (bubble_size < 0):
         raise ValueError("This method only works for a softening value > 0.")
     elif (bubble_size == 0):
         bubble_size = 0.5
->>>>>>> 2bb14387
     # Use the bubble method to find the closest particles
     bubble_dist, bubble_ind = grid.bubble_neighbors(
         centre, distance_upper_bound=bubble_size
