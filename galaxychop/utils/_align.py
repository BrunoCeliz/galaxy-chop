# This file is part of
# the galaxy-chop project (https://github.com/vcristiani/galaxy-chop)
# Copyright (c) 2021, Valeria Cristiani
# License: MIT
# Full Text: https://github.com/vcristiani/galaxy-chop/blob/master/LICENSE.txt

# =============================================================================
# DOCS
# =============================================================================

"""Utilities for align the galaxies."""

# =============================================================================
# IMPORTS
# =============================================================================

import numpy as np

# =============================================================================
# API
# =============================================================================


def _get_rot_matrix(m, x, y, z, Jx, Jy, Jz, r_cut=None):
    """
    Rotation matrix calculation.

    Calculates the rotation matrix that aligns the TOTAL
    angular momentum of the particles with the z-axis.
    The positions, velocities and masses of the particles are used.
    Optionally, only particles within a cutting radius `(r_cut)` can be used.

    Parameters
    ----------
    m : `np.ndarray`
        Masses of particles. Shape(n,1)
    pos : `np.ndarray`
        Positions of particles. Shape(n,3)
    vel : `np.ndarray`
        Velocities of particles. Shape(n,3)
    r_cut : `float`, optional
        The default is ``None``; if provided, it must be
        positive and the rotation matrix `A` is calculated
        from the particles with radii smaller than
        r_cut.

    Returns
    -------
    A : `np.ndarray`
        Rotation matrix. Shape(3,3)
    """

    r = np.sqrt(x ** 2 + y ** 2 + z ** 2)

    if r_cut is not None:
        (mask,) = np.where(r < r_cut)
    else:
        mask = np.repeat(True, len(r))

    mjx, mjy, mjz = m * Jx, m * Jy, m * Jz

    rjx = np.sum(mjx[mask])
    rjy = np.sum(mjy[mask])
    rjz = np.sum(mjz[mask])

    rjp = np.sqrt(rjx ** 2 + rjy ** 2)
    rj = np.sqrt(rjx ** 2 + rjy ** 2 + rjz ** 2)

    e1x = rjy / rjp
    e1y = -rjx / rjp
    e1z = 0.0

    e2x = rjx * rjz / (rjp * rj)
    e2y = rjy * rjz / (rjp * rj)
    e2z = -rjp / rj

    e3x = rjx / rj
    e3y = rjy / rj
    e3z = rjz / rj

    A = np.array(([e1x, e1y, e1z], [e2x, e2y, e2z], [e3x, e3y, e3z]))

    return A


def star_align(galaxy, *, r_cut=None):
    """Align the galaxy.

    Rotates the positions, velocities and angular momentum of the
    particles so that the total angular moment coincides with the z-axis.
    Optionally, only particles within a cutting radius
    `(r_cut)` can be used to calculate the rotation matrix.


    """
    from .. import data

    if r_cut is not None and r_cut <= 0.0:
        raise ValueError("r_cut must not be lower than 0.")

    # declare all the different groups of columns
    pos_columns = ["x", "y", "z"]
    vel_columns = ["vx", "vy", "vz"]

    # Now we extract only the needed column to rotate the galaxy
    # Note: for stars we need more columns to calculate the rotation matrix
    stars_df = galaxy.stars.to_dataframe(
        ["m", "Jx", "Jy", "Jz"] + pos_columns + vel_columns
    )
    dm_df = galaxy.dark_matter.to_dataframe(pos_columns + vel_columns)
    gas_df = galaxy.gas.to_dataframe(pos_columns + vel_columns)

    # now we can calculate the rotation matrix
    A = _get_rot_matrix(
        m=stars_df["m"].values,
        x=stars_df["x"].values,
        y=stars_df["y"].values,
        z=stars_df["z"].values,
        Jx=stars_df["Jx"].values,
        Jy=stars_df["Jy"].values,
        Jz=stars_df["Jz"].values,
        r_cut=r_cut,
    )

    # we rotate  independently positions and velocities in stars dm and gas
    pos_rot_s = np.dot(A, stars_df[pos_columns].T.values)
    vel_rot_s = np.dot(A, stars_df[vel_columns].T.values)

    pos_rot_dm = np.dot(A, dm_df[pos_columns].T.values)
    vel_rot_dm = np.dot(A, dm_df[vel_columns].T.values)

    pos_rot_g = np.dot(A, gas_df[pos_columns].T.values)
    vel_rot_g = np.dot(A, gas_df[vel_columns].T.values)

    # recreate the valaxy
    new = data.galaxy_as_kwargs(galaxy)

    new.update(
        x_s=pos_rot_s.T[:, 0],
        y_s=pos_rot_s.T[:, 1],
        z_s=pos_rot_s.T[:, 2],
        vx_s=vel_rot_s.T[:, 0],
        vy_s=vel_rot_s.T[:, 1],
        vz_s=vel_rot_s.T[:, 2],
        x_dm=pos_rot_dm.T[:, 0],
        y_dm=pos_rot_dm.T[:, 1],
        z_dm=pos_rot_dm.T[:, 2],
        vx_dm=vel_rot_dm.T[:, 0],
        vy_dm=vel_rot_dm.T[:, 1],
        vz_dm=vel_rot_dm.T[:, 2],
        x_g=pos_rot_g.T[:, 0],
        y_g=pos_rot_g.T[:, 1],
        z_g=pos_rot_g.T[:, 2],
        vx_g=vel_rot_g.T[:, 0],
        vy_g=vel_rot_g.T[:, 1],
        vz_g=vel_rot_g.T[:, 2],
    )

<<<<<<< HEAD
    return data.mkgalaxy(**new)
=======
    return core.mkgalaxy(**new)


def is_star_aligned(galaxy, *, r_cut=None, rtol=1e-05, atol=1e-08):

    # Now we extract only the needed column to rotate the galaxy
    df = galaxy.stars.to_dataframe(["m", "x", "y", "z", "Jx", "Jy", "Jz"])

    r = np.sqrt(df.x ** 2 + df.y ** 2 + df.z ** 2)

    if r_cut is not None:
        (mask,) = np.where(r < r_cut)
    else:
        mask = np.repeat(True, len(r))

    Jxtot = np.sum(df.Jx[mask])
    Jytot = np.sum(df.Jy[mask])
    Jztot = np.sum(df.Jz[mask])
    Jtot = np.sqrt(Jxtot ** 2 + Jytot ** 2 + Jztot ** 2)

    return (
        np.allclose(Jxtot, 0, rtol=rtol, atol=atol)
        and np.allclose(Jytot, 0, rtol=rtol, atol=atol)
        and np.allclose(Jztot, Jtot, rtol=rtol, atol=atol)
    )
>>>>>>> ebd15834
<|MERGE_RESOLUTION|>--- conflicted
+++ resolved
@@ -156,10 +156,7 @@
         vz_g=vel_rot_g.T[:, 2],
     )
 
-<<<<<<< HEAD
     return data.mkgalaxy(**new)
-=======
-    return core.mkgalaxy(**new)
 
 
 def is_star_aligned(galaxy, *, r_cut=None, rtol=1e-05, atol=1e-08):
@@ -183,5 +180,4 @@
         np.allclose(Jxtot, 0, rtol=rtol, atol=atol)
         and np.allclose(Jytot, 0, rtol=rtol, atol=atol)
         and np.allclose(Jztot, Jtot, rtol=rtol, atol=atol)
-    )
->>>>>>> ebd15834
+    )